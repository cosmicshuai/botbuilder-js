/**
 * @module botbuilder
 */
/**
 * Copyright (c) Microsoft Corporation. All rights reserved.
 * Licensed under the MIT License.
 */
<<<<<<< HEAD

=======
>>>>>>> fe45cdfa
import * as fs from 'async-file';
import { Activity, PagedResult, TranscriptInfo, TranscriptStore } from 'botbuilder-core';
import * as filenamify from 'filenamify';
import * as path from 'path';
import * as rimraf from 'rimraf';

/**
 * The file transcript store stores transcripts in file system with each activity as a file.
 *
 * @remarks
 * This class provides an interface to log all incoming and outgoing activities to the filesystem.
 * It implements the features necessary to work alongside the TranscriptLoggerMiddleware plugin.
 * When used in concert, your bot will automatically log all conversations.
 *
 * Below is the boilerplate code needed to use this in your app:
 * ```javascript
 * const { FileTranscriptStore, TranscriptLoggerMiddleware } = require('botbuilder');
 *
 * adapter.use(new TranscriptLoggerMiddleware(new FileTranscriptStore(__dirname + '/transcripts/')));
 * ```
 */
export class FileTranscriptStore implements TranscriptStore {

    private static readonly PageSize: number = 20;

    private rootFolder: string;

    /**
     * Creates an instance of FileTranscriptStore.
     * @param folder Root folder where transcript will be stored.
     */
    constructor(folder: string) {
        if (!folder) {
            throw new Error('Missing folder.');
        }

        this.rootFolder = folder;
    }

    /**
     * Log an activity to the transcript.
     * @param activity Activity being logged.
     */
    public logActivity(activity: Activity): void | Promise<void> {
        if (!activity) {
            throw new Error('activity cannot be null for logActivity()');
        }

        const conversationFolder: string = this.getTranscriptFolder(activity.channelId, activity.conversation.id);
        const activityFileName: string = this.getActivityFilename(activity);

        return this.saveActivity(activity, conversationFolder, activityFileName);
    }

    /**
     * Get all activities associated with a conversation id (aka get the transcript).
     * @param channelId Channel Id.
     * @param conversationId Conversation Id.
     * @param continuationToken (Optional) Continuation token to page through results.
     * @param startDate (Optional) Earliest time to include.
     */
    public getTranscriptActivities(
        channelId: string,
        conversationId: string,
        continuationToken?: string,
        startDate?: Date
    ): Promise<PagedResult<Activity>> {
        if (!channelId) { throw new Error('Missing channelId'); }

        if (!conversationId) { throw new Error('Missing conversationId'); }

        const pagedResult: PagedResult<Activity> = new PagedResult<Activity>();
        const transcriptFolder: string = this.getTranscriptFolder(channelId, conversationId);

        return fs.exists(transcriptFolder).then((exists: boolean) => {
            if (!exists) { return pagedResult; }

            return fs.readdir(transcriptFolder)
                .then((files: string[]) => files
                    .filter((f: string) => f.endsWith('.json'))     // .json only
                    .sort()                                         // sorted
                    .filter(withDateFilter(startDate)))             // >= startDate
                .then((files: string[]) => {                        // get proper page
                    if (continuationToken) {
                        return files
                            .filter(withContinuationToken(continuationToken))
                            .slice(1, FileTranscriptStore.PageSize + 1);
                    } else {
                        return files.slice(0, FileTranscriptStore.PageSize);
                    }
                })
                .then((files: string[]) => files.map((activityFilename: string) =>
                    fs.readFile(path.join(transcriptFolder, activityFilename), 'utf8')))
                .then((reads: any[]) => Promise.all(reads))
                .then((jsons: string[]) => {
                    const items: Activity[] = jsons.map(parseActivity);
                    pagedResult.items = items;
                    if (pagedResult.items.length === FileTranscriptStore.PageSize) {
                        pagedResult.continuationToken = pagedResult.items[pagedResult.items.length - 1].id;
                    }

                    return pagedResult;
                });
        });
    }

    /**
     * List all the logged conversations for a given channelId.
     * @param channelId Channel Id.
     * @param continuationToken (Optional) Continuation token to page through results.
     */
<<<<<<< HEAD
    listTranscripts(channelId: string, continuationToken?: string): Promise<PagedResult<TranscriptInfo>> {
        if (!channelId) { throw new Error('Missing channelId'); }

        let pagedResult = new PagedResult<TranscriptInfo>();
        let channelFolder = this.getChannelFolder(channelId);
        return fs.exists(channelFolder).then(exists => {
=======
    public listTranscripts(channelId: string, continuationToken?: string): Promise<PagedResult<TranscriptInfo>> {
        if (!channelId) { throw new Error('Missing channelId'); }

        const pagedResult: PagedResult<TranscriptInfo> = new PagedResult<TranscriptInfo>();
        const channelFolder: string = this.getChannelFolder(channelId);

        return fs.exists(channelFolder).then((exists: boolean) => {
>>>>>>> fe45cdfa
            if (!exists) { return pagedResult; }

            return fs.readdir(channelFolder)
                .then((dirs: string[]) => {
                    let items: string[] = [];
                    if (continuationToken) {
                        items = dirs
                            .filter(skipWhileExpression((di: string) => di !== continuationToken))
                            .slice(1, FileTranscriptStore.PageSize + 1);
                    } else {
                        items = dirs.slice(0, FileTranscriptStore.PageSize);
                    }

                    pagedResult.items = items.map((i: string) => ({
                        channelId: channelId,
                        id: i,
                        created: null
                    }));

                    if (pagedResult.items.length === FileTranscriptStore.PageSize) {
                        pagedResult.continuationToken = pagedResult.items[pagedResult.items.length - 1].id;
                    }

                    return pagedResult;
                });
        });
    }

    /**
     * Delete a conversation and all of it's activities.
     * @param channelId Channel Id where conversation took place.
     * @param conversationId Id of the conversation to delete.
     */
    public deleteTranscript(channelId: string, conversationId: string): Promise<void> {
        if (!channelId) { throw new Error('Missing channelId'); }

        if (!conversationId) { throw new Error('Missing conversationId'); }

        const transcriptFolder: string = this.getTranscriptFolder(channelId, conversationId);

        return new Promise((resolve: any): void =>
            rimraf(transcriptFolder, resolve));
    }

    private saveActivity(activity: Activity, transcriptPath: string, activityFilename: string): Promise<void> {
        const json: string = JSON.stringify(activity, null, '\t');

        return this.ensureFolder(transcriptPath).then(() => {
            return fs.writeFile(path.join(transcriptPath, activityFilename), json, 'utf8');
        });
    }

    // tslint:disable-next-line:no-shadowed-variable
    private ensureFolder(path: string): Promise<void> {
        return fs.exists(path).then((exists: boolean) => {
            if (!exists) { return fs.mkdirp(path); }
        });
    }

    private getActivityFilename(activity: Activity): string {
        return `${getTicks(activity.timestamp)}-${this.sanitizeKey(activity.id)}.json`;
    }

    private getChannelFolder(channelId: string): string {
        return path.join(this.rootFolder, this.sanitizeKey(channelId));
    }

    private getTranscriptFolder(channelId: string, conversationId: string): string {
        return path.join(this.rootFolder, this.sanitizeKey(channelId), this.sanitizeKey(conversationId));
    }

    private sanitizeKey(key: string): string {
        return filenamify(key);
    }
}

/**
 * @private
 * The number of .net ticks at the unix epoch.
 */
const epochTicks: number = 621355968000000000;

/**
 * @private
 * There are 10000 .net ticks per millisecond.
 */
const ticksPerMillisecond: number = 10000;

/**
 * @private
 * @param timestamp A date used to calculate future ticks.
 */
function getTicks(timestamp: Date): string {
    const ticks: number = epochTicks + (timestamp.getTime() * ticksPerMillisecond);

    return ticks.toString(16);
}

/**
 * @private
 * @param ticks A string containing ticks.
 */
function readDate(ticks: string): Date {
    const t: number = Math.round((parseInt(ticks, 16) - epochTicks) / ticksPerMillisecond);

    return new Date(t);
}

/**
 * @private
 * @param date A date used to create a filter.
 */
function withDateFilter(date: Date): any {
    if (!date) { return (): boolean => true; }

    return (filename: string): boolean => {
        const ticks: string = filename.split('-')[0];

        return readDate(ticks) >= date;
    };
}

/**
 * @private
 * @param continuationToken A continuation token.
 */
function withContinuationToken(continuationToken: string): any {
    if (!continuationToken) { return (): boolean => true; }

    return skipWhileExpression((fileName: string): boolean => {
        const id: string = fileName.substring(fileName.indexOf('-') + 1, fileName.indexOf('.'));

        return id !== continuationToken;
    });
}

/**
 * @private
 * @param expression A function that will be used to test items.
 */
function skipWhileExpression(expression: any): any {
    let skipping: boolean = true;

    return (item: any): boolean => {
        if (!skipping) { return true; }
        if (!expression(item)) {
            skipping = false;
        }

        return !skipping;
    };
}

/**
 * @private
 * @param json A JSON string to be parsed into an activity.
 */
function parseActivity(json: string): Activity {
    const activity: Activity = JSON.parse(json);
    activity.timestamp = new Date(activity.timestamp);

    return activity;
}<|MERGE_RESOLUTION|>--- conflicted
+++ resolved
@@ -5,10 +5,6 @@
  * Copyright (c) Microsoft Corporation. All rights reserved.
  * Licensed under the MIT License.
  */
-<<<<<<< HEAD
-
-=======
->>>>>>> fe45cdfa
 import * as fs from 'async-file';
 import { Activity, PagedResult, TranscriptInfo, TranscriptStore } from 'botbuilder-core';
 import * as filenamify from 'filenamify';
@@ -120,14 +116,6 @@
      * @param channelId Channel Id.
      * @param continuationToken (Optional) Continuation token to page through results.
      */
-<<<<<<< HEAD
-    listTranscripts(channelId: string, continuationToken?: string): Promise<PagedResult<TranscriptInfo>> {
-        if (!channelId) { throw new Error('Missing channelId'); }
-
-        let pagedResult = new PagedResult<TranscriptInfo>();
-        let channelFolder = this.getChannelFolder(channelId);
-        return fs.exists(channelFolder).then(exists => {
-=======
     public listTranscripts(channelId: string, continuationToken?: string): Promise<PagedResult<TranscriptInfo>> {
         if (!channelId) { throw new Error('Missing channelId'); }
 
@@ -135,7 +123,6 @@
         const channelFolder: string = this.getChannelFolder(channelId);
 
         return fs.exists(channelFolder).then((exists: boolean) => {
->>>>>>> fe45cdfa
             if (!exists) { return pagedResult; }
 
             return fs.readdir(channelFolder)
