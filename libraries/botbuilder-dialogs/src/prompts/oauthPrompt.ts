--- conflicted
+++ resolved
@@ -126,19 +126,11 @@
         }
 
         // Initialize prompt state
-<<<<<<< HEAD
-        const timeout: number = typeof this.settings.timeout === 'number' ? this.settings.timeout : 54000000;
+        const timeout: number = typeof this.settings.timeout === 'number' ? this.settings.timeout : 900000;
         const state = dc.thisState;
         state.set(PERSISTED_STATE, {});
         state.set(PERSISTED_OPTIONS, o);
         state.set(PERSISTED_EXPIRES, new Date().getTime() + timeout);
-=======
-        const timeout: number = typeof this.settings.timeout === 'number' ? this.settings.timeout : 900000;
-        const state: OAuthPromptState = dc.activeDialog.state as OAuthPromptState;
-        state.state = {};
-        state.options = o;
-        state.expires = new Date().getTime() + timeout;
->>>>>>> c853cff8
 
         // Attempt to get the users token
         const output: TokenResponse = await this.getUserToken(dc.context);
