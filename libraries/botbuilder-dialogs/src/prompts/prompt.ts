/**
 * @module botbuilder-dialogs
 */
/**
 * Copyright (c) Microsoft Corporation. All rights reserved.
 * Licensed under the MIT License.
 */
import { Activity, ActivityTypes, InputHints, MessageFactory, TurnContext } from 'botbuilder-core';
import { Choice, ChoiceFactory, ChoiceFactoryOptions } from '../choices';
import { Dialog, DialogInstance, DialogReason, DialogTurnResult, DialogConsultationDesire, DialogConsultation } from '../dialog';
import { DialogContext } from '../dialogContext';
import { StateMap } from '../stateMap';

/**
 * Controls the way that choices for a `ChoicePrompt` or yes/no options for a `ConfirmPrompt` are
 * presented to a user.
 */
export enum ListStyle {
    /**
     * Don't include any choices for prompt.
     */
    none,

    /**
     * Automatically select the appropriate style for the current channel.
     */
    auto,

    /**
     * Add choices to prompt as an inline list.
     */
    inline,

    /**
     * Add choices to prompt as a numbered list.
     */
    list,

    /**
     * Add choices to prompt as suggested actions.
     */
    suggestedAction,

    /**
     * Add choices to prompt as a HeroCard with buttons.
     */
    heroCard
}

/**
 * Basic configuration options supported by all prompts.
 */
export interface PromptOptions {
    /**
     * (Optional) Initial prompt to send the user.
     */
    prompt?: string | Partial<Activity>;

    /**
     * (Optional) Retry prompt to send the user.
     */
    retryPrompt?: string | Partial<Activity>;

    /**
     * (Optional) List of choices associated with the prompt.
     */
    choices?: (string | Choice)[];

    /**
     * (Optional) Additional validation rules to pass the prompts validator routine.
     */
    validations?: object;
}

/**
 * Result returned by a prompts recognizer function.
 * @param T Type of value being recognized.
 */
export interface PromptRecognizerResult<T> {
    /**
     * If `true` the users utterance was successfully recognized and [value](#value) contains the
     * recognized result.
     */
    succeeded: boolean;

    /**
     * Value that was recognized if [succeeded](#succeeded) is `true`.
     */
    value?: T;

    /**
     * (Optional) flag indicating whether or not parent dialogs should be allowed to interrupt the 
     * prompt. The default value is `false`.
     */
    allowInterruption?: boolean;
}

/**
 * Function signature for providing a custom prompt validator.
 *
 * ```TypeScript
 * type PromptValidator<T> = (prompt: PromptValidatorContext<T>) => Promise<boolean>;
 * ```
 *
 * @remarks
 * The validator should be an asynchronous function that returns `true` if
 * `prompt.recognized.value` is valid and the prompt should end.
 *
 * > [!NOTE]
 * > If the validator returns `false` the prompts default re-prompt logic will be run unless the
 * > validator sends a custom re-prompt to the user using `prompt.context.sendActivity()`. In that
 * > case the prompts default re-rpompt logic will not be run.
 * @param T Type of recognizer result being validated.
 * @param PromptValidator.prompt Contextual information containing the recognizer result and original options passed to the prompt.
 */
export type PromptValidator<T> = (prompt: PromptValidatorContext<T>) => Promise<boolean>;

/**
 * Contextual information passed to a custom `PromptValidator`.
 * @param T Type of recognizer result being validated.
 */
export interface PromptValidatorContext<T> {
    /**
     * The context for the current turn of conversation with the user.
     *
     * @remarks
     * The validator can use this to re-prompt the user.
     */
    readonly context: TurnContext;

    /**
     * Result returned from the prompts recognizer function.
     *
     * @remarks
     * The `prompt.recognized.succeeded` field can be checked to determine of the recognizer found
     * anything and then the value can be retrieved from `prompt.recognized.value`.
     */
    readonly recognized: PromptRecognizerResult<T>;

    /**
     * A dictionary of values persisted for each conversational turn while the prompt is active.
     *
     * @remarks
     * The validator can use this to persist things like turn counts or other state information.
     */
    readonly state: object;

    /**
     * Original set of options passed to the prompt by the calling dialog.
     *
     * @remarks
     * The validator can extend this interface to support additional prompt options.
     */
    readonly options: PromptOptions;
}

/**
 * Base class for all prompts.
 * @param T Type of value being returned by the prompts recognizer function.
 */
export abstract class Prompt<T> extends Dialog {
    /**
     * Creates a new Prompt instance.
     * @param dialogId (Optional) unique ID of the prompt within its parent `DialogSet` or `ComponentDialog`.
     * @param validator (Optional) custom validator used to provide additional validation and re-prompting logic for the prompt.
     */
<<<<<<< HEAD
    constructor(dialogId?: string, private validator?: PromptValidator<T>) {
=======
    protected constructor(dialogId: string, private validator?: PromptValidator<T>) {
>>>>>>> 58606346
        super(dialogId);
    }

    public async beginDialog(dc: DialogContext, options: PromptOptions): Promise<DialogTurnResult> {
        // Ensure prompts have input hint set
        const opt: Partial<PromptOptions> = {...options};
        if (opt.prompt && typeof opt.prompt === 'object' && typeof opt.prompt.inputHint !== 'string') {
            opt.prompt.inputHint = InputHints.ExpectingInput;
        }
        if (opt.retryPrompt && typeof opt.retryPrompt === 'object' && typeof opt.retryPrompt.inputHint !== 'string') {
            opt.retryPrompt.inputHint = InputHints.ExpectingInput;
        }

        // Initialize prompt state
        const state = dc.state.dialog;
        state.set(PERSISTED_OPTIONS, opt);
        state.set(PERSISTED_STATE, {});

        // Send initial prompt
        await this.onPrompt(dc.context, state.get(PERSISTED_STATE), state.get(PERSISTED_OPTIONS), false);

        return Dialog.EndOfTurn;
    }

    public async consultDialog(dc: DialogContext): Promise<DialogConsultation> {
        // Don't do anything for non-message activities
        if (dc.context.activity.type !== ActivityTypes.Message) {
            return {
                desire: DialogConsultationDesire.canProcess,
                processor: async (dc) => Dialog.EndOfTurn
            };
        }

        // Perform base recognition
        const state = dc.state.dialog;
        const recognized: PromptRecognizerResult<T> = await this.onRecognize(dc.context, state.get(PERSISTED_STATE), state.get(PERSISTED_OPTIONS));
        return {
            desire: recognized.succeeded && !recognized.allowInterruption ? DialogConsultationDesire.shouldProcess : DialogConsultationDesire.canProcess,
            processor: async (dc) => {
                // Validate the return value
                let isValid: boolean = false;
                if (this.validator) {
                    isValid = await this.validator({
                        context: dc.context,
                        recognized: recognized,
                        state: state.get(PERSISTED_STATE),
                        options: state.get(PERSISTED_OPTIONS)
                    });
                } else if (recognized.succeeded) {
                    isValid = true;
                }

                // Return recognized value or re-prompt
                if (isValid) {
                    return await dc.endDialog(recognized.value);
                } else {
                    if (!dc.context.responded) {
                        await this.onPrompt(dc.context, state.get(PERSISTED_STATE), state.get(PERSISTED_OPTIONS), true);
                    }

                    return Dialog.EndOfTurn;
                }
            }
        };
    }

    public async resumeDialog(dc: DialogContext, reason: DialogReason, result?: any): Promise<DialogTurnResult> {
        // Prompts are typically leaf nodes on the stack but the dev is free to push other dialogs
        // on top of the stack which will result in the prompt receiving an unexpected call to
        // resumeDialog() when the pushed on dialog ends.
        // To avoid the prompt prematurely ending we need to implement this method and
        // simply re-prompt the user.
        await this.repromptDialog(dc.context, dc.activeDialog);

        return Dialog.EndOfTurn;
    }

    public async repromptDialog(context: TurnContext, instance: DialogInstance): Promise<void> {
        const state = new StateMap(instance.state);
        await this.onPrompt(context, state.get(PERSISTED_STATE), state.get(PERSISTED_OPTIONS), false);
    }

    /**
     * Called anytime the derived class should send the user a prompt.
     * @param context Context for the current turn of conversation with the user.
     * @param state Additional state being persisted for the prompt.
     * @param options Options that the prompt was started with in the call to `DialogContext.prompt()`.
     * @param isRetry If `true` the users response wasn't recognized and the re-prompt should be sent.
     */
    protected abstract onPrompt(context: TurnContext, state: object, options: PromptOptions, isRetry: boolean): Promise<void>;

    /**
     * Called to recognize an utterance received from the user.
     *
     * @remarks
     * The Prompt class filters out non-message activities so its safe to assume that the users
     * utterance can be retrieved from `context.activity.text`.
     * @param context Context for the current turn of conversation with the user.
     * @param state Additional state being persisted for the prompt.
     * @param options Options that the prompt was started with in the call to `DialogContext.prompt()`.
     */
    protected abstract onRecognize(context: TurnContext, state: object, options: PromptOptions): Promise<PromptRecognizerResult<T>>;

    /**
     * Helper function to compose an output activity containing a set of choices.
     * @param prompt The prompt to append the users choices to.
     * @param channelId ID of the channel the prompt is being sent to.
     * @param choices List of choices to append.
     * @param style Configured style for the list of choices.
     * @param options (Optional) options to configure the underlying ChoiceFactory call.
     */
    protected appendChoices(
        prompt: string | Partial<Activity>,
        channelId: string,
        choices: (string | Choice)[],
        style: ListStyle,
        options?: ChoiceFactoryOptions
    ): Partial<Activity> {
        // Get base prompt text (if any)
        let text: string = '';
        if (typeof prompt === 'string') {
            text = prompt;
        } else if (prompt && prompt.text) {
            text = prompt.text;
        }

        // Create temporary msg
        let msg: Partial<Activity>;
        switch (style) {
            case ListStyle.inline:
                msg = ChoiceFactory.inline(choices, text, null, options);
                break;

            case ListStyle.list:
                msg = ChoiceFactory.list(choices, text, null, options);
                break;

            case ListStyle.suggestedAction:
                msg = ChoiceFactory.suggestedAction(choices, text);
                break;

            case ListStyle.heroCard:
                msg = ChoiceFactory.heroCard(choices as Choice[], text);
                break;

            case ListStyle.none:
                msg = MessageFactory.text(text);
                break;

            default:
                msg = ChoiceFactory.forChannel(channelId, choices, text, null, options);
                break;
        }

        // Update prompt with text, actions and attachments
        if (typeof prompt === 'object') {
            // Clone the prompt Activity as to not modify the original prompt.
            prompt = JSON.parse(JSON.stringify(prompt)) as Activity;
            prompt.text = msg.text;
            if (msg.suggestedActions && Array.isArray(msg.suggestedActions.actions) && msg.suggestedActions.actions.length > 0) {
                prompt.suggestedActions = msg.suggestedActions;
            }

            if (msg.attachments) {
                prompt.attachments = msg.attachments;
            }

            return prompt;
        } else {
            msg.inputHint = InputHints.ExpectingInput;

            return msg;
        }
    }
}

/**
 * @private
 */
const PERSISTED_STATE = 'state';

/**
 * @private
 */
const PERSISTED_OPTIONS = 'options';<|MERGE_RESOLUTION|>--- conflicted
+++ resolved
@@ -164,11 +164,7 @@
      * @param dialogId (Optional) unique ID of the prompt within its parent `DialogSet` or `ComponentDialog`.
      * @param validator (Optional) custom validator used to provide additional validation and re-prompting logic for the prompt.
      */
-<<<<<<< HEAD
     constructor(dialogId?: string, private validator?: PromptValidator<T>) {
-=======
-    protected constructor(dialogId: string, private validator?: PromptValidator<T>) {
->>>>>>> 58606346
         super(dialogId);
     }
 
