/**
 * @module botbuilder-azure
 */
/**
 * Copyright (c) Microsoft Corporation. All rights reserved.
 * Licensed under the MIT License.
 */

import * as azure from 'azure-storage';
import { Activity, PagedResult, TranscriptInfo, TranscriptStore } from 'botbuilder';
import { escape } from 'querystring';
<<<<<<< HEAD
import { BlobStorageSettings } from "./blobStorage";
=======
import { BlobStorageSettings } from './blobStorage';
>>>>>>> fe45cdfa

const ContainerNameCheck: RegExp = new RegExp('^[a-z0-9](?!.*--)[a-z0-9-]{1,61}[a-z0-9]$');

/**
 * @private
 * Internal dictionary with the containers where entities will be stored.
 */
const checkedCollections: { [key: string]: Promise<azure.BlobService.ContainerResult> } = {};

/**
 * Stores transcripts in an Azure Blob container.
 *
 * @remarks
 * Each activity is stored as JSON blob with a structure of
 * `container/{channelId]/{conversationId}/{Timestamp.ticks}-{activity.id}.json`.
 */
export class AzureBlobTranscriptStore implements TranscriptStore {
    private settings: BlobStorageSettings;
    private client: BlobServiceAsync;
    private pageSize: number = 20;

    /**
     * Creates a new AzureBlobTranscriptStore instance.
     * @param settings Settings required for configuring an instance of BlobStorage
     */
    public constructor(settings: BlobStorageSettings) {
        if (!settings) {
            throw new Error('The settings parameter is required.');
        }

        if (!settings.containerName) {
            throw new Error('The containerName is required.');
        }

        if (!this.checkContainerName(settings.containerName)) {
            throw new Error('Invalid container name.');
        }

        this.settings = {...settings};
        this.client = this.createBlobService(
            this.settings.storageAccountOrConnectionString,
            this.settings.storageAccessKey,
            this.settings.host
        );
    }

    /**
     * Log an activity to the transcript.
     * @param activity Activity being logged.
     */
    public logActivity(activity: Activity): void | Promise<void> {
        if (!activity) {
            throw new Error('Missing activity.');
        }

        const blobName: string = this.getBlobName(activity);
        const data: string = JSON.stringify(activity);

        return this.ensureContainerExists().then((container: azure.BlobService.ContainerResult) => {
            const writeProperties: () => Promise<azure.BlobService.BlobResult> =
             (): Promise<azure.BlobService.BlobResult> => this.client.setBlobPropertiesAsync(
                container.name,
                blobName,
                {
                    contentType: 'application/json'
                }
            );

            const writeMetadata: () => Promise<azure.BlobService.BlobResult> =
             (): Promise<azure.BlobService.BlobResult> => this.client.setBlobMetadataAsync(
                    container.name,
                    blobName,
                    {
                        fromid: activity.from.id,
                        recipientid: activity.recipient.id,
                        timestamp: activity.timestamp.getTime().toString()
                    }
            );

            const writeData: () => Promise<azure.BlobService.BlobResult> =
             (): Promise<azure.BlobService.BlobResult> => this.client.createBlockBlobFromTextAsync(container.name, blobName, data, null);

            return writeData().then(writeProperties).then(writeMetadata).then(() => {
                // noop
            });
        });

    }

    /**
     * Get activities for a conversation (Aka the transcript)
     * @param channelId Channel Id.
     * @param conversationId Conversation Id.
     * @param continuationToken Continuatuation token to page through results.
     * @param startDate Earliest time to include.
     */
    public getTranscriptActivities(
        channelId: string,
        conversationId: string,
        continuationToken?: string,
        startDate?: Date
    ): Promise<PagedResult<Activity>> {
        if (!channelId) {
            throw new Error('Missing channelId');
        }

        if (!conversationId) {
            throw new Error('Missing conversationId');
        }

        if (!startDate) {
            startDate = new Date(0);
        }

        // tslint:disable-next-line:prefer-template
        const prefix: string = this.getDirName(channelId, conversationId) + '/';
        const token: azure.common.ContinuationToken = null;

        return this.ensureContainerExists()
        .then((container: azure.BlobService.ContainerResult): Promise<azure.BlobService.BlobResult[]> =>
         this.getActivityBlobs([], container.name, prefix, continuationToken, startDate, token))
        .then((blobs: azure.BlobService.BlobResult[]): Promise<PagedResult<Activity>> => {
            return Promise.all(blobs.map((blob: azure.BlobService.BlobResult) => this.blobToActivity(blob)))
            .then((activities: Activity[]) => {
                const pagedResult: PagedResult<Activity> = new PagedResult<Activity>();
                pagedResult.items = activities;
                if (pagedResult.items.length === this.pageSize) {
                    pagedResult.continuationToken = blobs.slice(-1).pop().name;
                }

                return pagedResult;
            });
        });
    }

    /**
     * List conversations in the channelId.
     * @param channelId Channel Id.
     * @param continuationToken Continuatuation token to page through results.
     */
    public listTranscripts(channelId: string, continuationToken?: string): Promise<PagedResult<TranscriptInfo>> {
        if (!channelId) {
            throw new Error('Missing channelId');
        }

        // tslint:disable-next-line:prefer-template
        const prefix: string = this.getDirName(channelId) + '/';
        const token: azure.common.ContinuationToken = null;

        return this.ensureContainerExists()
        .then((container: azure.BlobService.ContainerResult) => this.getTranscriptsFolders(
            [],
            container.name,
            prefix,
            continuationToken,
            channelId,
            token
        ))
        .then((transcripts: TranscriptInfo[]) => {
            const pagedResult: PagedResult<TranscriptInfo> = new PagedResult<TranscriptInfo>();
            pagedResult.items = transcripts;
            if (pagedResult.items.length === this.pageSize) {
                pagedResult.continuationToken = transcripts.slice(-1).pop().id;
            }

            return pagedResult;
        });
    }

    /**
     * Delete a specific conversation and all of it's activities.
     * @param channelId Channel Id where conversation took place.
     * @param conversationId Id of the conversation to delete.
     */
    public deleteTranscript(channelId: string, conversationId: string): Promise<void> {
        if (!channelId) {
            throw new Error('Missing channelId');
        }

        if (!conversationId) {
            throw new Error('Missing conversationId');
        }

        // tslint:disable-next-line:prefer-template
        const prefix: string = this.getDirName(channelId, conversationId) + '/';
        const token: azure.common.ContinuationToken = null;

        return this.ensureContainerExists()
        .then((container: azure.BlobService.ContainerResult) => this.getConversationsBlobs([], container.name, prefix, token))
        .then((blobs: azure.BlobService.BlobResult[]) => Promise.all(
            blobs.map((blob: azure.BlobService.BlobResult) => this.client.deleteBlobIfExistsAsync(blob.container, blob.name))
        ))
        .then((results: boolean[]) => {
            return;
        });
    }

    private blobToActivity(blob: azure.BlobService.BlobResult): Promise<Activity> {
        return this.client.getBlobToTextAsync(blob.container, blob.name)
        .then((content: azure.BlobService.BlobToText) => {
            const activity: Activity = JSON.parse(content as any) as Activity;
            activity.timestamp = new Date(activity.timestamp);

            return activity;
        });
    }

    private getActivityBlobs(
        blobs: azure.BlobService.BlobResult[],
        container: string,
        prefix: string,
        continuationToken: string,
        startDate: Date,
        token: azure.common.ContinuationToken
    ): Promise<azure.BlobService.BlobResult[]> {
        return new Promise((resolve: any, reject: any): void => {
            this.client.listBlobsSegmentedWithPrefixAsync(container, prefix, token, { include: 'metadata' })
            .then((result: azure.BlobService.ListBlobsResult) => {
                result.entries.some((blob: azure.BlobService.BlobResult) => {
                    const timestamp: number = Number.parseInt(blob.metadata.timestamp, 10);
                    if (timestamp >= startDate.getTime()) {
                        if (continuationToken) {
                            if (blob.name === continuationToken) {
                                continuationToken = null;
                            }
                        } else {
                            blob.container = container;
                            blobs.push(blob);

                            return (blobs.length === this.pageSize);
                        }
                    }

                    return false;
                });
                if (result.continuationToken && blobs.length < this.pageSize) {
                    resolve(this.getActivityBlobs(blobs, container, prefix, continuationToken, startDate, result.continuationToken));
                }
                resolve(blobs);
            })
            .catch(reject);
        });
    }

<<<<<<< HEAD
    /**
     * List conversations in the channelId.
     * @param channelId Channel Id.
     * @param continuationToken Continuatuation token to page through results.
     */
    listTranscripts(channelId: string, continuationToken?: string): Promise<PagedResult<TranscriptInfo>> {
        if (!channelId) {
            throw new Error("Missing channelId");
        }

        let prefix = this.getDirName(channelId) + '/';
        let token = null;
        
        return this.ensureContainerExists()
        .then(container => this.getTranscriptsFolders([], container.name, prefix, continuationToken, channelId, token))
        .then(transcripts => {
            let pagedResult = new PagedResult<TranscriptInfo>();
                pagedResult.items = transcripts;
                if (pagedResult.items.length == this.pageSize) {
                    pagedResult.continuationToken = transcripts.slice(-1).pop().id;
                }
                return pagedResult;
        });
    }

    private getTranscriptsFolders(transcripts: TranscriptInfo[], container: string, prefix: string, continuationToken: string, channelId: string, token: azure.common.ContinuationToken): Promise<TranscriptInfo[]> {
        return new Promise((resolve, reject) => {
            this.client.listBlobDirectoriesSegmentedWithPrefixAsync(container, prefix, token).then((result) => {
                result.entries.some((blob) => {
                    let conversation = new TranscriptInfo();
                    conversation.id = blob.name.split('/').filter(part => part).slice(-1).pop();
                    conversation.channelId = channelId;
                    if (continuationToken) {
                        if (conversation.id === continuationToken) {
                            continuationToken = null;
=======
    private getTranscriptsFolders(
        transcripts: TranscriptInfo[],
        container: string,
        prefix: string,
        continuationToken: string,
        channelId: string,
        token: azure.common.ContinuationToken
    ): Promise<TranscriptInfo[]> {
        return new Promise((resolve: any, reject: any): void => {
            this.client.listBlobDirectoriesSegmentedWithPrefixAsync(container, prefix, token).then(
                (result: azure.BlobService.ListBlobsResult): void => {
                    result.entries.some((blob: azure.BlobService.BlobResult) => {
                        const conversation: TranscriptInfo = new TranscriptInfo();
                        conversation.id = blob.name.split('/').filter((part: string) => part).slice(-1).pop();
                        conversation.channelId = channelId;
                        if (continuationToken) {
                            if (conversation.id === continuationToken) {
                                continuationToken = null;
                            }
                        } else {
                            transcripts.push(conversation);

                            return (transcripts.length === this.pageSize);
>>>>>>> fe45cdfa
                        }

                        return false;
                    });
                    if (result.continuationToken && transcripts.length < this.pageSize) {
                        resolve(
                            this.getTranscriptsFolders(
                                transcripts, container, prefix, continuationToken, channelId, result.continuationToken
                            )
                        );
                    }
                    resolve(transcripts);
                }
            )
            .catch(reject);
        });
    }

    private getConversationsBlobs(
        blobs: azure.BlobService.BlobResult[],
        container: string,
        prefix: string,
        token: azure.common.ContinuationToken
    ): Promise<azure.BlobService.BlobResult[]> {
        return new Promise((resolve: any, reject: any): void => {
            this.client.listBlobsSegmentedWithPrefixAsync(container, prefix, token, null)
            .then((result: azure.BlobService.ListBlobsResult) => {
                blobs = blobs.concat(result.entries.map((blob: azure.BlobService.BlobResult) => {
                    blob.container = container;

                    return blob;
                }));
                if (result.continuationToken) {
                    resolve(this.getConversationsBlobs(blobs, container, prefix, result.continuationToken));
                }
                resolve(blobs);
            })
            .catch(reject);
        });
    }

    private checkContainerName(container: string): boolean {
        return ContainerNameCheck.test(container);
    }

    private getBlobName(activity: Activity): string {
        const channelId: string = this.sanitizeKey(activity.channelId);
        const conversationId: string = this.sanitizeKey(activity.conversation.id);
        const timestamp: string = this.sanitizeKey(this.getTicks(activity.timestamp));
        const activityId: string = this.sanitizeKey(activity.id);

        return `${channelId}/${conversationId}/${timestamp}-${activityId}.json`;
    }

    private getDirName(channelId: string, conversationId?: string): string {
        if (!conversationId) {
            return this.sanitizeKey(channelId);
        }

        return `${this.sanitizeKey(channelId)}/${this.sanitizeKey(conversationId)}`;
    }

    private sanitizeKey(key: string): string {
        return escape(key);
    }

    private getTicks(timestamp: Date): string {
        const epochTicks: number = 621355968000000000; // the number of .net ticks at the unix epoch
        const ticksPerMillisecond: number = 10000; // there are 10000 .net ticks per millisecond

        const ticks: number = epochTicks + (timestamp.getTime() * ticksPerMillisecond);

        return ticks.toString(16);
    }

    private ensureContainerExists(): Promise<azure.BlobService.ContainerResult> {
        const key: string = this.settings.containerName;
        if (!checkedCollections[key]) {
            checkedCollections[key] = this.client.createContainerIfNotExistsAsync(key);
        }

        return checkedCollections[key];
    }

    private createBlobService(storageAccountOrConnectionString: string, storageAccessKey: string, host: any): BlobServiceAsync {
        if (!storageAccountOrConnectionString) {
            throw new Error('The storageAccountOrConnectionString parameter is required.');
        }

        const blobService: azure.BlobService = azure.createBlobService(
            storageAccountOrConnectionString,
            storageAccessKey,
            host
        ).withFilter(new azure.LinearRetryPolicyFilter(5, 500));

        // create BlobServiceAsync by using denodeify to create promise wrappers around cb functions
        // tslint:disable-next-line:prefer-object-spread
        return Object.assign(blobService as any, {
            createContainerIfNotExistsAsync: this.denodeify(blobService, blobService.createContainerIfNotExists),
            deleteContainerIfExistsAsync: this.denodeify(blobService, blobService.deleteContainerIfExists),

            createBlockBlobFromTextAsync: this.denodeify(blobService, blobService.createBlockBlobFromText),
            getBlobMetadataAsync: this.denodeify(blobService, blobService.getBlobMetadata),
            setBlobMetadataAsync: this.denodeify(blobService, blobService.setBlobMetadata),
            getBlobPropertiesAsync: this.denodeify(blobService, blobService.getBlobProperties),
            setBlobPropertiesAsync: this.denodeify(blobService, blobService.setBlobProperties),
            getBlobToTextAsync: this.denodeify(blobService, blobService.getBlobToText),
            deleteBlobIfExistsAsync: this.denodeify(blobService, blobService.deleteBlobIfExists),
            listBlobsSegmentedWithPrefixAsync: this.denodeify(blobService, blobService.listBlobsSegmentedWithPrefix),
            // tslint:disable-next-line:no-string-literal
            listBlobDirectoriesSegmentedWithPrefixAsync: this.denodeify(blobService, blobService['listBlobDirectoriesSegmentedWithPrefix'])
        });
    }

    // turn a cb based azure method into a Promisified one
    private denodeify<T>(thisArg: any, fn: Function): (...args: any[]) => Promise<T> {
        return (...args: any[]): Promise<T> => {
            return new Promise<T>((resolve: any, reject: any): void => {
                args.push((error: Error, result: any) => (error) ? reject(error) : resolve(result));
                fn.apply(thisArg, args);
            });
        };
    }
}

/**
 * @private
 * Promise based methods created using denodeify function
 */
interface BlobServiceAsync extends azure.BlobService {
    createContainerIfNotExistsAsync(container: string): Promise<azure.BlobService.ContainerResult>;
    deleteContainerIfExistsAsync(container: string): Promise<boolean>;

    createBlockBlobFromTextAsync(
        container: string,
        blob: string,
        text: string | Buffer,
        options: azure.BlobService.CreateBlobRequestOptions
    ): Promise<azure.BlobService.BlobResult>;
    getBlobMetadataAsync(container: string, blob: string): Promise<azure.BlobService.BlobResult>;
    setBlobMetadataAsync(container: string, blob: string, metadata: { [index: string] : string }): Promise<azure.BlobService.BlobResult>;
    getBlobPropertiesAsync(container: string, blob: string): Promise<azure.BlobService.BlobResult>;
    setBlobPropertiesAsync(
        container: string,
        blob: string,
        propertiesAndOptions: azure.BlobService.SetBlobPropertiesRequestOptions
    ): Promise<azure.BlobService.BlobResult>;
    getBlobToTextAsync(container: string, blob: string): Promise<azure.BlobService.BlobToText>;
    deleteBlobIfExistsAsync(container: string, blob: string): Promise<boolean>;
    listBlobsSegmentedWithPrefixAsync(
        container: string,
        prefix: string,
        currentToken: azure.common.ContinuationToken,
        options: azure.BlobService.ListBlobsSegmentedRequestOptions
    ): Promise<azure.BlobService.ListBlobsResult>;
    listBlobDirectoriesSegmentedWithPrefixAsync(
        container: string,
        prefix: string,
        currentToken: azure.common.ContinuationToken
    ): Promise<azure.BlobService.ListBlobsResult>;
}<|MERGE_RESOLUTION|>--- conflicted
+++ resolved
@@ -9,11 +9,7 @@
 import * as azure from 'azure-storage';
 import { Activity, PagedResult, TranscriptInfo, TranscriptStore } from 'botbuilder';
 import { escape } from 'querystring';
-<<<<<<< HEAD
-import { BlobStorageSettings } from "./blobStorage";
-=======
 import { BlobStorageSettings } from './blobStorage';
->>>>>>> fe45cdfa
 
 const ContainerNameCheck: RegExp = new RegExp('^[a-z0-9](?!.*--)[a-z0-9-]{1,61}[a-z0-9]$');
 
@@ -258,43 +254,6 @@
         });
     }
 
-<<<<<<< HEAD
-    /**
-     * List conversations in the channelId.
-     * @param channelId Channel Id.
-     * @param continuationToken Continuatuation token to page through results.
-     */
-    listTranscripts(channelId: string, continuationToken?: string): Promise<PagedResult<TranscriptInfo>> {
-        if (!channelId) {
-            throw new Error("Missing channelId");
-        }
-
-        let prefix = this.getDirName(channelId) + '/';
-        let token = null;
-        
-        return this.ensureContainerExists()
-        .then(container => this.getTranscriptsFolders([], container.name, prefix, continuationToken, channelId, token))
-        .then(transcripts => {
-            let pagedResult = new PagedResult<TranscriptInfo>();
-                pagedResult.items = transcripts;
-                if (pagedResult.items.length == this.pageSize) {
-                    pagedResult.continuationToken = transcripts.slice(-1).pop().id;
-                }
-                return pagedResult;
-        });
-    }
-
-    private getTranscriptsFolders(transcripts: TranscriptInfo[], container: string, prefix: string, continuationToken: string, channelId: string, token: azure.common.ContinuationToken): Promise<TranscriptInfo[]> {
-        return new Promise((resolve, reject) => {
-            this.client.listBlobDirectoriesSegmentedWithPrefixAsync(container, prefix, token).then((result) => {
-                result.entries.some((blob) => {
-                    let conversation = new TranscriptInfo();
-                    conversation.id = blob.name.split('/').filter(part => part).slice(-1).pop();
-                    conversation.channelId = channelId;
-                    if (continuationToken) {
-                        if (conversation.id === continuationToken) {
-                            continuationToken = null;
-=======
     private getTranscriptsFolders(
         transcripts: TranscriptInfo[],
         container: string,
@@ -318,7 +277,6 @@
                             transcripts.push(conversation);
 
                             return (transcripts.length === this.pageSize);
->>>>>>> fe45cdfa
                         }
 
                         return false;
